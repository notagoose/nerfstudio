--- conflicted
+++ resolved
@@ -54,9 +54,6 @@
         config.viewer = self.viewer.as_viewer_config()
         config.viewer.num_rays_per_chunk = num_rays_per_chunk
 
-<<<<<<< HEAD
-        _start_viewer(config, pipeline, step)
-=======
         self._start_viewer(config, pipeline)
 
     def _start_viewer(self, config: TrainerConfig, pipeline: Pipeline):
@@ -103,7 +100,6 @@
                 viewer_state.vis["renderingState/log_errors"].write(
                     "Error: GPU out of memory. Reduce resolution to prevent viewer from crashing."
                 )
->>>>>>> cc494adb
 
     def save_checkpoint(self, *args, **kwargs):
         """
